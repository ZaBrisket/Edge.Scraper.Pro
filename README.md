--- conflicted
+++ resolved
@@ -55,7 +55,6 @@
 npm run build
 ```
 
-<<<<<<< HEAD
 ### Testing Sports Features
 ```bash
 # Run comprehensive sports scraper test suite
@@ -71,11 +70,6 @@
 - **Sports Engine**: Modular extraction system with site-specific configurations
 - **Export System**: Multiple format support with structured data preservation
 
-## Documentation
-- **[Sports Scraper Guide](docs/SPORTS_SCRAPER.md)**: Comprehensive documentation for sports features
-- **[Operations Manual](docs/OPERATIONS.md)**: Deployment and configuration details
-- **[Contributing Guide](CONTRIBUTING.md)**: Development standards and guidelines
-=======
 ## Trivia Exporter
 
 The trivia exporter transforms raw Pro Football Reference player data into a normalized dataset for NFL trivia applications.
@@ -151,7 +145,11 @@
 - **Summary row filtering**: Removes aggregate rows like "Career", "17 Game Avg", etc.
 - **Schema validation**: Built-in JSON schema validation with comprehensive error reporting
 - **Position-specific stats**: Separates QB, RB, WR, and TE statistics into dedicated arrays
->>>>>>> 1cb96e16
+
+## Documentation
+- **[Sports Scraper Guide](docs/SPORTS_SCRAPER.md)**: Comprehensive documentation for sports features
+- **[Operations Manual](docs/OPERATIONS.md)**: Deployment and configuration details
+- **[Contributing Guide](CONTRIBUTING.md)**: Development standards and guidelines
 
 ## HTTP Reliability Policy
 All Netlify functions delegate outbound HTTP requests to a shared client. The
